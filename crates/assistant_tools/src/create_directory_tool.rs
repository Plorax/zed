use crate::schema::json_schema_for;
<<<<<<< HEAD
use anyhow::{anyhow, Result};
=======
use anyhow::{Result, anyhow};
>>>>>>> 6f0951ff
use assistant_tool::{ActionLog, Tool, ToolResult};
use gpui::{App, Entity, Task};
use language_model::LanguageModelRequestMessage;
use language_model::LanguageModelToolSchemaFormat;
use project::Project;
use schemars::JsonSchema;
use serde::{Deserialize, Serialize};
use std::sync::Arc;
use ui::IconName;
use util::markdown::MarkdownString;

#[derive(Debug, Serialize, Deserialize, JsonSchema)]
pub struct CreateDirectoryToolInput {
    /// The path of the new directory.
    ///
    /// <example>
    /// If the project has the following structure:
    ///
    /// - directory1/
    /// - directory2/
    ///
    /// You can create a new directory by providing a path of "directory1/new_directory"
    /// </example>
    pub path: String,
}

pub struct CreateDirectoryTool;

impl Tool for CreateDirectoryTool {
    fn name(&self) -> String {
        "create_directory".into()
    }

    fn needs_confirmation(&self, _: &serde_json::Value, _: &App) -> bool {
        true
    }

    fn description(&self) -> String {
        include_str!("./create_directory_tool/description.md").into()
    }

    fn icon(&self) -> IconName {
        IconName::Folder
    }

    fn input_schema(&self, format: LanguageModelToolSchemaFormat) -> Result<serde_json::Value> {
        json_schema_for::<CreateDirectoryToolInput>(format)
    }

    fn ui_text(&self, input: &serde_json::Value) -> String {
        match serde_json::from_value::<CreateDirectoryToolInput>(input.clone()) {
            Ok(input) => {
                format!(
                    "Create directory {}",
                    MarkdownString::inline_code(&input.path)
                )
            }
            Err(_) => "Create directory".to_string(),
        }
    }

    fn run(
        self: Arc<Self>,
        input: serde_json::Value,
        _messages: &[LanguageModelRequestMessage],
        project: Entity<Project>,
        _action_log: Entity<ActionLog>,
        cx: &mut App,
    ) -> ToolResult {
        let input = match serde_json::from_value::<CreateDirectoryToolInput>(input) {
            Ok(input) => input,
            Err(err) => return Task::ready(Err(anyhow!(err))).into(),
        };
        let project_path = match project.read(cx).find_project_path(&input.path, cx) {
            Some(project_path) => project_path,
<<<<<<< HEAD
            None => return Task::ready(Err(anyhow!("Path to create was outside the project"))).into(),
=======
            None => {
                return Task::ready(Err(anyhow!("Path to create was outside the project"))).into();
            }
>>>>>>> 6f0951ff
        };
        let destination_path: Arc<str> = input.path.as_str().into();

        cx.spawn(async move |cx| {
            project
                .update(cx, |project, cx| {
                    project.create_entry(project_path.clone(), true, cx)
                })?
                .await
                .map_err(|err| anyhow!("Unable to create directory {destination_path}: {err}"))?;

            Ok(format!("Created directory {destination_path}"))
<<<<<<< HEAD
        }).into()
=======
        })
        .into()
>>>>>>> 6f0951ff
    }
}<|MERGE_RESOLUTION|>--- conflicted
+++ resolved
@@ -1,9 +1,5 @@
 use crate::schema::json_schema_for;
-<<<<<<< HEAD
-use anyhow::{anyhow, Result};
-=======
 use anyhow::{Result, anyhow};
->>>>>>> 6f0951ff
 use assistant_tool::{ActionLog, Tool, ToolResult};
 use gpui::{App, Entity, Task};
 use language_model::LanguageModelRequestMessage;
@@ -79,13 +75,9 @@
         };
         let project_path = match project.read(cx).find_project_path(&input.path, cx) {
             Some(project_path) => project_path,
-<<<<<<< HEAD
-            None => return Task::ready(Err(anyhow!("Path to create was outside the project"))).into(),
-=======
             None => {
                 return Task::ready(Err(anyhow!("Path to create was outside the project"))).into();
             }
->>>>>>> 6f0951ff
         };
         let destination_path: Arc<str> = input.path.as_str().into();
 
@@ -98,11 +90,7 @@
                 .map_err(|err| anyhow!("Unable to create directory {destination_path}: {err}"))?;
 
             Ok(format!("Created directory {destination_path}"))
-<<<<<<< HEAD
-        }).into()
-=======
         })
         .into()
->>>>>>> 6f0951ff
     }
 }