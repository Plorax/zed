use super::{
    stack_frame_list::{StackFrameList, StackFrameListEvent},
    variable_list::VariableList,
};
use collections::HashMap;
use dap::{OutputEvent, OutputEventGroup};
use editor::{
    display_map::{Crease, CreaseId},
    Anchor, CompletionProvider, Editor, EditorElement, EditorStyle, FoldPlaceholder,
};
use fuzzy::StringMatchCandidate;
use gpui::{Context, Entity, Render, Subscription, Task, TextStyle, WeakEntity};
use language::{Buffer, CodeLabel, LanguageServerId};
use menu::Confirm;
use project::{
    debugger::session::{CompletionsQuery, Session},
    Completion,
};
use settings::Settings;
use std::{cell::RefCell, rc::Rc, sync::Arc, usize};
use theme::ThemeSettings;
use ui::{prelude::*, ButtonLike, Disclosure, ElevationIndex};

pub struct OutputGroup {
    pub start: Anchor,
    pub collapsed: bool,
    pub end: Option<Anchor>,
    pub crease_ids: Vec<CreaseId>,
    pub placeholder: SharedString,
}

pub struct Console {
    groups: Vec<OutputGroup>,
    console: Entity<Editor>,
    query_bar: Entity<Editor>,
    session: Entity<Session>,
    _subscriptions: Vec<Subscription>,
    variable_list: Entity<VariableList>,
    stack_frame_list: Entity<StackFrameList>,
}

impl Console {
    pub fn new(
        session: Entity<Session>,
        stack_frame_list: Entity<StackFrameList>,
        variable_list: Entity<VariableList>,
        window: &mut Window,
        cx: &mut Context<Self>,
    ) -> Self {
        let console = cx.new(|cx| {
            let mut editor = Editor::multi_line(window, cx);
            editor.move_to_end(&editor::actions::MoveToEnd, window, cx);
            editor.set_read_only(true);
            editor.set_show_gutter(true, cx);
            editor.set_show_runnables(false, cx);
            editor.set_show_code_actions(false, cx);
            editor.set_show_line_numbers(false, cx);
            editor.set_show_git_diff_gutter(false, cx);
            editor.set_autoindent(false);
            editor.set_input_enabled(false);
            editor.set_use_autoclose(false);
            editor.set_show_wrap_guides(false, cx);
            editor.set_show_indent_guides(false, cx);
            editor.set_show_edit_predictions(Some(false), window, cx);
            editor
        });

        let this = cx.weak_entity();
        let query_bar = cx.new(|cx| {
            let mut editor = Editor::single_line(window, cx);
            editor.set_placeholder_text("Evaluate an expression", cx);
            editor.set_use_autoclose(false);
            editor.set_show_gutter(false, cx);
            editor.set_show_wrap_guides(false, cx);
            editor.set_show_indent_guides(false, cx);
            editor.set_completion_provider(Some(Box::new(ConsoleQueryBarCompletionProvider(this))));

            editor
        });

        let _subscriptions = vec![
            cx.subscribe(&stack_frame_list, Self::handle_stack_frame_list_events),
            cx.observe_in(&session, window, |console, session, window, cx| {
<<<<<<< HEAD
                let (output, last_processed_ix) = session.update(cx, |session, _cx| {
=======
                let (output, last_processed_ix) = session.update(cx, |session, _| {
>>>>>>> 0797e2a9
                    (session.output(), session.last_processed_output())
                });

                if output.len() > last_processed_ix {
                    for event in &output[last_processed_ix..] {
                        console.add_message(event.clone(), window, cx);
                    }

<<<<<<< HEAD
                    session.update(cx, |session, _cx| {
=======
                    session.update(cx, |session, _| {
>>>>>>> 0797e2a9
                        session.set_last_processed_output(output.len());
                    });
                }
            }),
        ];

        Self {
            session,
            console,
            query_bar,
            variable_list,
            _subscriptions,
            stack_frame_list,
            groups: Vec::default(),
        }
    }

    #[cfg(any(test, feature = "test-support"))]
    pub fn editor(&self) -> &Entity<Editor> {
        &self.console
    }

    #[cfg(any(test, feature = "test-support"))]
    pub fn query_bar(&self) -> &Entity<Editor> {
        &self.query_bar
    }

    fn is_local(&self, cx: &Context<Self>) -> bool {
        self.session.read(cx).is_local()
    }

    fn handle_stack_frame_list_events(
        &mut self,
        _: Entity<StackFrameList>,
        event: &StackFrameListEvent,
        cx: &mut Context<Self>,
    ) {
        match event {
            StackFrameListEvent::SelectedStackFrameChanged(_) => cx.notify(),
        }
    }

    pub fn add_message(&mut self, event: OutputEvent, window: &mut Window, cx: &mut Context<Self>) {
        self.console.update(cx, |console, cx| {
            let output = event.output.trim_end().to_string();

            let snapshot = console.buffer().read(cx).snapshot(cx);

            let start = snapshot.anchor_before(snapshot.max_point());

            let mut indent_size = self
                .groups
                .iter()
                .filter(|group| group.end.is_none())
                .count();
            if Some(OutputEventGroup::End) == event.group {
                indent_size = indent_size.saturating_sub(1);
            }

            let indent = if indent_size > 0 {
                "    ".repeat(indent_size)
            } else {
                "".to_string()
            };

            console.set_read_only(false);
            console.move_to_end(&editor::actions::MoveToEnd, window, cx);
            console.insert(format!("{}{}\n", indent, output).as_str(), window, cx);
            console.set_read_only(true);

            let end = snapshot.anchor_before(snapshot.max_point());

            match event.group {
                Some(OutputEventGroup::Start) => {
                    self.groups.push(OutputGroup {
                        start,
                        end: None,
                        collapsed: false,
                        placeholder: output.clone().into(),
                        crease_ids: console.insert_creases(
                            vec![Self::create_crease(output.into(), start, end)],
                            cx,
                        ),
                    });
                }
                Some(OutputEventGroup::StartCollapsed) => {
                    self.groups.push(OutputGroup {
                        start,
                        end: None,
                        collapsed: true,
                        placeholder: output.clone().into(),
                        crease_ids: console.insert_creases(
                            vec![Self::create_crease(output.into(), start, end)],
                            cx,
                        ),
                    });
                }
                Some(OutputEventGroup::End) => {
                    if let Some(index) = self.groups.iter().rposition(|group| group.end.is_none()) {
                        let group = self.groups.remove(index);

                        console.remove_creases(group.crease_ids.clone(), cx);

                        let creases =
                            vec![Self::create_crease(group.placeholder, group.start, end)];
                        console.insert_creases(creases.clone(), cx);

                        if group.collapsed {
                            console.fold_creases(creases, false, window, cx);
                        }
                    }
                }
                None => {}
            }

            cx.notify();
        });
    }

    fn create_crease(placeholder: SharedString, start: Anchor, end: Anchor) -> Crease<Anchor> {
        Crease::inline(
            start..end,
            FoldPlaceholder {
                render: Arc::new({
                    let placeholder = placeholder.clone();
                    move |_id, _range, _cx| {
                        ButtonLike::new("output-group-placeholder")
                            .style(ButtonStyle::Transparent)
                            .layer(ElevationIndex::ElevatedSurface)
                            .child(Label::new(placeholder.clone()).single_line())
                            .into_any_element()
                    }
                }),
                ..Default::default()
            },
            move |row, is_folded, fold, _window, _cx| {
                Disclosure::new(("output-group", row.0 as u64), !is_folded)
                    .toggle_state(is_folded)
                    .on_click(move |_event, window, cx| fold(!is_folded, window, cx))
                    .into_any_element()
            },
            move |_id, _range, _window, _cx| gpui::Empty.into_any_element(),
        )
    }

    pub fn evaluate(&mut self, _: &Confirm, window: &mut Window, cx: &mut Context<Self>) {
        let expression = self.query_bar.update(cx, |editor, cx| {
            let expression = editor.text(cx);

            editor.clear(window, cx);

            expression
        });

        self.session.update(cx, |state, cx| {
            state.evaluate(
                expression,
                Some(dap::EvaluateArgumentsContext::Variables),
                Some(self.stack_frame_list.read(cx).current_stack_frame_id()),
                None,
                cx,
            );
        });
    }

    fn render_console(&self, cx: &Context<Self>) -> impl IntoElement {
        let settings = ThemeSettings::get_global(cx);
        let text_style = TextStyle {
            color: if self.console.read(cx).read_only(cx) {
                cx.theme().colors().text_disabled
            } else {
                cx.theme().colors().text
            },
            font_family: settings.buffer_font.family.clone(),
            font_features: settings.buffer_font.features.clone(),
            font_size: settings.buffer_font_size(cx).into(),
            font_weight: settings.buffer_font.weight,
            line_height: relative(settings.buffer_line_height.value()),
            ..Default::default()
        };

        EditorElement::new(
            &self.console,
            EditorStyle {
                background: cx.theme().colors().editor_background,
                local_player: cx.theme().players().local(),
                text: text_style,
                ..Default::default()
            },
        )
    }

    fn render_query_bar(&self, cx: &Context<Self>) -> impl IntoElement {
        let settings = ThemeSettings::get_global(cx);
        let text_style = TextStyle {
            color: if self.console.read(cx).read_only(cx) {
                cx.theme().colors().text_disabled
            } else {
                cx.theme().colors().text
            },
            font_family: settings.ui_font.family.clone(),
            font_features: settings.ui_font.features.clone(),
            font_fallbacks: settings.ui_font.fallbacks.clone(),
            font_size: TextSize::Editor.rems(cx).into(),
            font_weight: settings.ui_font.weight,
            line_height: relative(1.3),
            ..Default::default()
        };

        EditorElement::new(
            &self.query_bar,
            EditorStyle {
                background: cx.theme().colors().editor_background,
                local_player: cx.theme().players().local(),
                text: text_style,
                ..Default::default()
            },
        )
    }
}

impl Render for Console {
    fn render(&mut self, _window: &mut Window, cx: &mut Context<Self>) -> impl IntoElement {
        v_flex()
            .key_context("DebugConsole")
            .on_action(cx.listener(Self::evaluate))
            .size_full()
            .child(self.render_console(cx))
            .when(self.is_local(cx), |this| {
                this.child(self.render_query_bar(cx))
                    .pt(DynamicSpacing::Base04.rems(cx))
            })
            .border_2()
    }
}

struct ConsoleQueryBarCompletionProvider(WeakEntity<Console>);

impl CompletionProvider for ConsoleQueryBarCompletionProvider {
    fn completions(
        &self,
        buffer: &Entity<Buffer>,
        buffer_position: language::Anchor,
        _trigger: editor::CompletionContext,
        _window: &mut Window,
        cx: &mut Context<Editor>,
    ) -> gpui::Task<gpui::Result<Vec<project::Completion>>> {
        let Some(console) = self.0.upgrade() else {
            return Task::ready(Ok(Vec::new()));
        };

        let support_completions = console
            .read(cx)
            .session
            .read(cx)
            .capabilities()
            .supports_completions_request
            .unwrap_or_default();

        if support_completions {
            self.client_completions(&console, buffer, buffer_position, cx)
        } else {
            self.variable_list_completions(&console, buffer, buffer_position, cx)
        }
    }

    fn resolve_completions(
        &self,
        _buffer: Entity<Buffer>,
        _completion_indices: Vec<usize>,
        _completions: Rc<RefCell<Box<[Completion]>>>,
        _cx: &mut Context<Editor>,
    ) -> gpui::Task<gpui::Result<bool>> {
        Task::ready(Ok(false))
    }

    fn apply_additional_edits_for_completion(
        &self,
        _buffer: Entity<Buffer>,
        _completions: Rc<RefCell<Box<[Completion]>>>,
        _completion_index: usize,
        _push_to_history: bool,
        _cx: &mut Context<Editor>,
    ) -> gpui::Task<gpui::Result<Option<language::Transaction>>> {
        Task::ready(Ok(None))
    }

    fn is_completion_trigger(
        &self,
        _buffer: &Entity<Buffer>,
        _position: language::Anchor,
        _text: &str,
        _trigger_in_words: bool,
        _cx: &mut Context<Editor>,
    ) -> bool {
        true
    }
}

impl ConsoleQueryBarCompletionProvider {
    fn variable_list_completions(
        &self,
        console: &Entity<Console>,
        buffer: &Entity<Buffer>,
        buffer_position: language::Anchor,
        cx: &mut Context<Editor>,
    ) -> gpui::Task<gpui::Result<Vec<project::Completion>>> {
        let (variables, string_matches) = console.update(cx, |console, cx| {
            let mut variables = HashMap::new();
            let mut string_matches = Vec::new();

            for variable in console.variable_list.update(cx, |variable_list, cx| {
                variable_list.completion_variables(cx)
            }) {
                if let Some(evaluate_name) = &variable.evaluate_name {
                    variables.insert(evaluate_name.clone(), variable.value.clone());
                    string_matches.push(StringMatchCandidate {
                        id: 0,
                        string: evaluate_name.clone(),
                        char_bag: evaluate_name.chars().collect(),
                    });
                }

                variables.insert(variable.name.clone(), variable.value.clone());

                string_matches.push(StringMatchCandidate {
                    id: 0,
                    string: variable.name.clone(),
                    char_bag: variable.name.chars().collect(),
                });
            }

            (variables, string_matches)
        });

        let query = buffer.read(cx).text();

        cx.spawn(|_, cx| async move {
            let matches = fuzzy::match_strings(
                &string_matches,
                &query,
                true,
                10,
                &Default::default(),
                cx.background_executor().clone(),
            )
            .await;

            Ok(matches
                .iter()
                .filter_map(|string_match| {
                    let variable_value = variables.get(&string_match.string)?;

                    Some(project::Completion {
                        old_range: buffer_position..buffer_position,
                        new_text: string_match.string.clone(),
                        label: CodeLabel {
                            filter_range: 0..string_match.string.len(),
                            text: format!("{} {}", string_match.string.clone(), variable_value),
                            runs: Vec::new(),
                        },
                        server_id: LanguageServerId(usize::MAX),
                        documentation: None,
                        lsp_completion: Default::default(),
                        confirm: None,
                        resolved: true,
                    })
                })
                .collect())
        })
    }

    fn client_completions(
        &self,
        console: &Entity<Console>,
        buffer: &Entity<Buffer>,
        buffer_position: language::Anchor,
        cx: &mut Context<Editor>,
    ) -> gpui::Task<gpui::Result<Vec<project::Completion>>> {
        let completion_task = console.update(cx, |console, cx| {
            console.session.update(cx, |state, cx| {
                let frame_id = Some(console.stack_frame_list.read(cx).current_stack_frame_id());

                state.completions(
                    CompletionsQuery::new(buffer.read(cx), buffer_position, frame_id),
                    cx,
                )
            })
        });

        cx.background_executor().spawn(async move {
            Ok(completion_task
                .await?
                .iter()
                .map(|completion| project::Completion {
                    old_range: buffer_position..buffer_position, // TODO(debugger): change this
                    new_text: completion.text.clone().unwrap_or(completion.label.clone()),
                    label: CodeLabel {
                        filter_range: 0..completion.label.len(),
                        text: completion.label.clone(),
                        runs: Vec::new(),
                    },
                    server_id: LanguageServerId(usize::MAX),
                    documentation: None,
                    lsp_completion: Default::default(),
                    confirm: None,
                    resolved: true,
                })
                .collect())
        })
    }
}<|MERGE_RESOLUTION|>--- conflicted
+++ resolved
@@ -81,11 +81,7 @@
         let _subscriptions = vec![
             cx.subscribe(&stack_frame_list, Self::handle_stack_frame_list_events),
             cx.observe_in(&session, window, |console, session, window, cx| {
-<<<<<<< HEAD
-                let (output, last_processed_ix) = session.update(cx, |session, _cx| {
-=======
                 let (output, last_processed_ix) = session.update(cx, |session, _| {
->>>>>>> 0797e2a9
                     (session.output(), session.last_processed_output())
                 });
 
@@ -94,11 +90,7 @@
                         console.add_message(event.clone(), window, cx);
                     }
 
-<<<<<<< HEAD
-                    session.update(cx, |session, _cx| {
-=======
                     session.update(cx, |session, _| {
->>>>>>> 0797e2a9
                         session.set_last_processed_output(output.len());
                     });
                 }
