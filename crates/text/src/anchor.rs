--- conflicted
+++ resolved
@@ -28,15 +28,9 @@
         }
     }
 
-<<<<<<< HEAD
-    pub fn cmp<'a>(&self, other: &Anchor, buffer: &BufferSnapshot) -> Result<Ordering> {
-        let offset_comparison = if self.timestamp == other.timestamp {
-            self.offset.cmp(&other.offset)
-=======
-    pub fn cmp<'a>(&self, other: &Anchor, buffer: &Snapshot) -> Result<Ordering> {
+    pub fn cmp(&self, other: &Anchor, buffer: &BufferSnapshot) -> Result<Ordering> {
         let fragment_id_comparison = if self.timestamp == other.timestamp {
             Ordering::Equal
->>>>>>> cb97b7cd
         } else {
             buffer
                 .fragment_id_for_anchor(self)
