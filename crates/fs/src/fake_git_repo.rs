use crate::FakeFs;
use anyhow::{anyhow, Context as _, Result};
use collections::{HashMap, HashSet};
use futures::future::{self, BoxFuture};
use git::{
    blame::Blame,
    repository::{
        AskPassSession, Branch, CommitDetails, GitIndex, GitRepository, GitRepositoryCheckpoint,
        PushOptions, Remote, RepoPath, ResetMode,
    },
    status::{FileStatus, GitStatus, StatusCode, TrackedStatus, UnmergedStatus},
};
use gpui::BackgroundExecutor;
use ignore::gitignore::GitignoreBuilder;
use rope::Rope;
use smol::future::FutureExt as _;
use std::{path::PathBuf, sync::Arc};

#[derive(Clone)]
pub struct FakeGitRepository {
    pub(crate) fs: Arc<FakeFs>,
    pub(crate) executor: BackgroundExecutor,
    pub(crate) dot_git_path: PathBuf,
}

#[derive(Debug, Clone)]
pub struct FakeGitRepositoryState {
    pub path: PathBuf,
    pub event_emitter: smol::channel::Sender<PathBuf>,
    pub unmerged_paths: HashMap<RepoPath, UnmergedStatus>,
    pub head_contents: HashMap<RepoPath, String>,
    pub index_contents: HashMap<RepoPath, String>,
    pub blames: HashMap<RepoPath, Blame>,
    pub current_branch_name: Option<String>,
    pub branches: HashSet<String>,
    pub simulated_index_write_error_message: Option<String>,
}

impl FakeGitRepositoryState {
    pub fn new(path: PathBuf, event_emitter: smol::channel::Sender<PathBuf>) -> Self {
        FakeGitRepositoryState {
            path,
            event_emitter,
            head_contents: Default::default(),
            index_contents: Default::default(),
            unmerged_paths: Default::default(),
            blames: Default::default(),
            current_branch_name: Default::default(),
            branches: Default::default(),
            simulated_index_write_error_message: Default::default(),
        }
    }
}

impl FakeGitRepository {
    fn with_state<F, T>(&self, f: F) -> T
    where
        F: FnOnce(&mut FakeGitRepositoryState) -> T,
    {
        self.fs
            .with_git_state(&self.dot_git_path, false, f)
            .unwrap()
    }

    fn with_state_async<F, T>(&self, write: bool, f: F) -> BoxFuture<'static, Result<T>>
    where
        F: 'static + Send + FnOnce(&mut FakeGitRepositoryState) -> Result<T>,
        T: Send,
    {
        let fs = self.fs.clone();
        let executor = self.executor.clone();
        let dot_git_path = self.dot_git_path.clone();
        async move {
            executor.simulate_random_delay().await;
            fs.with_git_state(&dot_git_path, write, f)?
        }
        .boxed()
    }
}

impl GitRepository for FakeGitRepository {
    fn reload_index(&self) {}

<<<<<<< HEAD
    fn load_index_text(
        &self,
        index: Option<GitIndex>,
        path: RepoPath,
    ) -> BoxFuture<Option<String>> {
        self.with_state_async(false, move |state| {
            state.index_contents.get(path.as_ref()).cloned()
        })
=======
    fn load_index_text(&self, path: RepoPath) -> BoxFuture<Option<String>> {
        async {
            self.with_state_async(false, move |state| {
                state
                    .index_contents
                    .get(path.as_ref())
                    .ok_or_else(|| anyhow!("not present in index"))
                    .cloned()
            })
            .await
            .ok()
        }
        .boxed()
>>>>>>> 93e3780f
    }

    fn load_committed_text(&self, path: RepoPath) -> BoxFuture<Option<String>> {
        async {
            self.with_state_async(false, move |state| {
                state
                    .head_contents
                    .get(path.as_ref())
                    .ok_or_else(|| anyhow!("not present in HEAD"))
                    .cloned()
            })
            .await
            .ok()
        }
        .boxed()
    }

    fn set_index_text(
        &self,
        path: RepoPath,
        content: Option<String>,
        _env: HashMap<String, String>,
    ) -> BoxFuture<anyhow::Result<()>> {
        self.with_state_async(true, move |state| {
            if let Some(message) = state.simulated_index_write_error_message.clone() {
                return Err(anyhow!("{}", message));
            } else if let Some(content) = content {
                state.index_contents.insert(path, content);
            } else {
                state.index_contents.remove(&path);
            }
            Ok(())
        })
    }

    fn remote_url(&self, _name: &str) -> Option<String> {
        None
    }

    fn head_sha(&self) -> Option<String> {
        None
    }

    fn merge_head_shas(&self) -> Vec<String> {
        vec![]
    }

    fn show(&self, _commit: String) -> BoxFuture<Result<CommitDetails>> {
        unimplemented!()
    }

    fn reset(
        &self,
        _commit: String,
        _mode: ResetMode,
        _env: HashMap<String, String>,
    ) -> BoxFuture<Result<()>> {
        unimplemented!()
    }

    fn checkout_files(
        &self,
        _commit: String,
        _paths: Vec<RepoPath>,
        _env: HashMap<String, String>,
    ) -> BoxFuture<Result<()>> {
        unimplemented!()
    }

    fn path(&self) -> PathBuf {
        self.with_state(|state| state.path.clone())
    }

    fn main_repository_path(&self) -> PathBuf {
        self.path()
    }

    fn status(
        &self,
        index: Option<GitIndex>,
        path_prefixes: &[RepoPath],
    ) -> BoxFuture<'static, Result<GitStatus>> {
        let path_prefixes = path_prefixes.to_vec();
        let workdir_path = self.dot_git_path.parent().unwrap();

        // Load gitignores
        let ignores = workdir_path
            .ancestors()
            .filter_map(|dir| {
                let ignore_path = dir.join(".gitignore");
                let content = self.fs.read_file_sync(ignore_path).ok()?;
                let content = String::from_utf8(content).ok()?;
                let mut builder = GitignoreBuilder::new(dir);
                for line in content.lines() {
                    builder.add_line(Some(dir.into()), line).ok()?;
                }
                builder.build().ok()
            })
            .collect::<Vec<_>>();

        // Load working copy files.
        let git_files: HashMap<RepoPath, (String, bool)> = self
            .fs
            .files()
            .iter()
            .filter_map(|path| {
                let repo_path = path.strip_prefix(workdir_path).ok()?;
                let mut is_ignored = false;
                for ignore in &ignores {
                    match ignore.matched_path_or_any_parents(path, false) {
                        ignore::Match::None => {}
                        ignore::Match::Ignore(_) => is_ignored = true,
                        ignore::Match::Whitelist(_) => break,
                    }
                }
                let content = self
                    .fs
                    .read_file_sync(path)
                    .ok()
                    .map(|content| String::from_utf8(content).unwrap())?;
                Some((repo_path.into(), (content, is_ignored)))
            })
            .collect();

        self.with_state_async(false, move |state| {
            let mut entries = Vec::new();
            let paths = state
                .head_contents
                .keys()
                .chain(state.index_contents.keys())
                .chain(git_files.keys())
                .collect::<HashSet<_>>();
            for path in paths {
                if !path_prefixes.iter().any(|prefix| path.starts_with(prefix)) {
                    continue;
                }

                let head = state.head_contents.get(path);
                let index = state.index_contents.get(path);
                let unmerged = state.unmerged_paths.get(path);
                let fs = git_files.get(path);
                let status = match (unmerged, head, index, fs) {
                    (Some(unmerged), _, _, _) => FileStatus::Unmerged(*unmerged),
                    (_, Some(head), Some(index), Some((fs, _))) => {
                        FileStatus::Tracked(TrackedStatus {
                            index_status: if head == index {
                                StatusCode::Unmodified
                            } else {
                                StatusCode::Modified
                            },
                            worktree_status: if fs == index {
                                StatusCode::Unmodified
                            } else {
                                StatusCode::Modified
                            },
                        })
                    }
                    (_, Some(head), Some(index), None) => FileStatus::Tracked(TrackedStatus {
                        index_status: if head == index {
                            StatusCode::Unmodified
                        } else {
                            StatusCode::Modified
                        },
                        worktree_status: StatusCode::Deleted,
                    }),
                    (_, Some(_), None, Some(_)) => FileStatus::Tracked(TrackedStatus {
                        index_status: StatusCode::Deleted,
                        worktree_status: StatusCode::Added,
                    }),
                    (_, Some(_), None, None) => FileStatus::Tracked(TrackedStatus {
                        index_status: StatusCode::Deleted,
                        worktree_status: StatusCode::Deleted,
                    }),
                    (_, None, Some(index), Some((fs, _))) => FileStatus::Tracked(TrackedStatus {
                        index_status: StatusCode::Added,
                        worktree_status: if fs == index {
                            StatusCode::Unmodified
                        } else {
                            StatusCode::Modified
                        },
                    }),
                    (_, None, Some(_), None) => FileStatus::Tracked(TrackedStatus {
                        index_status: StatusCode::Added,
                        worktree_status: StatusCode::Deleted,
                    }),
                    (_, None, None, Some((_, is_ignored))) => {
                        if *is_ignored {
                            continue;
                        }
                        FileStatus::Untracked
                    }
                    (_, None, None, None) => {
                        unreachable!();
                    }
                };
                if status
                    != FileStatus::Tracked(TrackedStatus {
                        index_status: StatusCode::Unmodified,
                        worktree_status: StatusCode::Unmodified,
                    })
                {
                    entries.push((path.clone(), status));
                }
            }
            entries.sort_by(|a, b| a.0.cmp(&b.0));
            Ok(GitStatus {
                entries: entries.into(),
            })
        })
    }

    fn branches(&self) -> BoxFuture<Result<Vec<Branch>>> {
        self.with_state_async(false, move |state| {
            let current_branch = &state.current_branch_name;
            Ok(state
                .branches
                .iter()
                .map(|branch_name| Branch {
                    is_head: Some(branch_name) == current_branch.as_ref(),
                    name: branch_name.into(),
                    most_recent_commit: None,
                    upstream: None,
                })
                .collect())
        })
    }

    fn change_branch(&self, name: String) -> BoxFuture<Result<()>> {
        self.with_state_async(true, |state| {
            state.current_branch_name = Some(name);
            Ok(())
        })
    }

    fn create_branch(&self, name: String) -> BoxFuture<Result<()>> {
        self.with_state_async(true, move |state| {
            state.branches.insert(name.to_owned());
            Ok(())
        })
    }

    fn blame(&self, path: RepoPath, _content: Rope) -> BoxFuture<Result<git::blame::Blame>> {
        self.with_state_async(false, move |state| {
            state
                .blames
                .get(&path)
                .with_context(|| format!("failed to get blame for {:?}", path.0))
                .cloned()
        })
    }

    fn stage_paths(
        &self,
        _paths: Vec<RepoPath>,
        _env: HashMap<String, String>,
    ) -> BoxFuture<Result<()>> {
        unimplemented!()
    }

    fn unstage_paths(
        &self,
        _paths: Vec<RepoPath>,
        _env: HashMap<String, String>,
    ) -> BoxFuture<Result<()>> {
        unimplemented!()
    }

    fn commit(
        &self,
        _message: gpui::SharedString,
        _name_and_email: Option<(gpui::SharedString, gpui::SharedString)>,
        _env: HashMap<String, String>,
    ) -> BoxFuture<Result<()>> {
        unimplemented!()
    }

    fn push(
        &self,
        _branch: String,
        _remote: String,
        _options: Option<PushOptions>,
        _askpass: AskPassSession,
        _env: HashMap<String, String>,
    ) -> BoxFuture<Result<git::repository::RemoteCommandOutput>> {
        unimplemented!()
    }

    fn pull(
        &self,
        _branch: String,
        _remote: String,
        _askpass: AskPassSession,
        _env: HashMap<String, String>,
    ) -> BoxFuture<Result<git::repository::RemoteCommandOutput>> {
        unimplemented!()
    }

    fn fetch(
        &self,
        _askpass: AskPassSession,
        _env: HashMap<String, String>,
    ) -> BoxFuture<Result<git::repository::RemoteCommandOutput>> {
        unimplemented!()
    }

    fn get_remotes(&self, _branch: Option<String>) -> BoxFuture<Result<Vec<Remote>>> {
        unimplemented!()
    }

    fn check_for_pushed_commit(&self) -> BoxFuture<Result<Vec<gpui::SharedString>>> {
        future::ready(Ok(Vec::new())).boxed()
    }

    fn diff(&self, _diff: git::repository::DiffType) -> BoxFuture<Result<String>> {
        unimplemented!()
    }

    fn checkpoint(&self) -> BoxFuture<'static, Result<GitRepositoryCheckpoint>> {
        unimplemented!()
    }

    fn restore_checkpoint(&self, _checkpoint: GitRepositoryCheckpoint) -> BoxFuture<Result<()>> {
        unimplemented!()
    }

    fn compare_checkpoints(
        &self,
        _left: GitRepositoryCheckpoint,
        _right: GitRepositoryCheckpoint,
    ) -> BoxFuture<Result<bool>> {
        unimplemented!()
    }

    fn delete_checkpoint(&self, _checkpoint: GitRepositoryCheckpoint) -> BoxFuture<Result<()>> {
        unimplemented!()
    }

    fn diff_checkpoints(
        &self,
        _base_checkpoint: GitRepositoryCheckpoint,
        _target_checkpoint: GitRepositoryCheckpoint,
    ) -> BoxFuture<Result<String>> {
        unimplemented!()
    }

    fn create_index(&self) -> BoxFuture<Result<GitIndex>> {
        unimplemented!()
    }

    fn apply_diff(&self, _index: GitIndex, _diff: String) -> BoxFuture<Result<()>> {
        unimplemented!()
    }
}<|MERGE_RESOLUTION|>--- conflicted
+++ resolved
@@ -81,17 +81,11 @@
 impl GitRepository for FakeGitRepository {
     fn reload_index(&self) {}
 
-<<<<<<< HEAD
     fn load_index_text(
         &self,
         index: Option<GitIndex>,
         path: RepoPath,
     ) -> BoxFuture<Option<String>> {
-        self.with_state_async(false, move |state| {
-            state.index_contents.get(path.as_ref()).cloned()
-        })
-=======
-    fn load_index_text(&self, path: RepoPath) -> BoxFuture<Option<String>> {
         async {
             self.with_state_async(false, move |state| {
                 state
@@ -104,7 +98,6 @@
             .ok()
         }
         .boxed()
->>>>>>> 93e3780f
     }
 
     fn load_committed_text(&self, path: RepoPath) -> BoxFuture<Option<String>> {
