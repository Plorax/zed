use std::{collections::HashMap, path::PathBuf, sync::OnceLock};

use anyhow::{Result, bail};
use async_trait::async_trait;
use dap::adapters::latest_github_release;
use gpui::AsyncApp;
use task::{DebugRequest, DebugTaskDefinition};

use crate::*;

#[derive(Default)]
pub(crate) struct CodeLldbDebugAdapter {
    last_known_version: OnceLock<String>,
}

impl CodeLldbDebugAdapter {
    const ADAPTER_NAME: &'static str = "CodeLLDB";

    fn request_args(&self, config: &DebugTaskDefinition) -> dap::StartDebuggingRequestArguments {
        let mut configuration = json!({
            "request": match config.request {
                DebugRequest::Launch(_) => "launch",
                DebugRequest::Attach(_) => "attach",
            },
        });
        let map = configuration.as_object_mut().unwrap();
        // CodeLLDB uses `name` for a terminal label.
        map.insert("name".into(), Value::String(config.label.clone()));
        let request = config.request.to_dap();
        match &config.request {
            DebugRequest::Attach(attach) => {
                map.insert("pid".into(), attach.process_id.into());
            }
            DebugRequest::Launch(launch) => {
                map.insert("program".into(), launch.program.clone().into());

                if !launch.args.is_empty() {
                    map.insert("args".into(), launch.args.clone().into());
                }

                if let Some(stop_on_entry) = config.stop_on_entry {
                    map.insert("stopOnEntry".into(), stop_on_entry.into());
                }
                if let Some(cwd) = launch.cwd.as_ref() {
                    map.insert("cwd".into(), cwd.to_string_lossy().into_owned().into());
                }
            }
        }
        dap::StartDebuggingRequestArguments {
            request,
            configuration,
        }
    }
}

#[async_trait(?Send)]
impl DebugAdapter for CodeLldbDebugAdapter {
    fn name(&self) -> DebugAdapterName {
        DebugAdapterName(Self::ADAPTER_NAME.into())
    }

    async fn install_binary(
        &self,
        version: AdapterVersion,
        delegate: &dyn DapDelegate,
    ) -> Result<()> {
        adapters::download_adapter_from_github(
            self.name(),
            version,
            adapters::DownloadedFileType::Vsix,
            delegate,
        )
        .await?;

        Ok(())
    }

    async fn fetch_latest_adapter_version(
        &self,
        delegate: &dyn DapDelegate,
    ) -> Result<AdapterVersion> {
        let release =
            latest_github_release("vadimcn/codelldb", true, false, delegate.http_client()).await?;

        let arch = match std::env::consts::ARCH {
            "aarch64" => "arm64",
            "x86_64" => "x64",
            _ => {
                return Err(anyhow!(
                    "unsupported architecture {}",
                    std::env::consts::ARCH
                ));
            }
        };
        let platform = match std::env::consts::OS {
            "macos" => "darwin",
            "linux" => "linux",
            "windows" => "win32",
            _ => {
                return Err(anyhow!(
                    "unsupported operating system {}",
                    std::env::consts::OS
                ));
            }
        };
        let asset_name = format!("codelldb-{platform}-{arch}.vsix");
        let _ = self.last_known_version.set(release.tag_name.clone());
        let ret = AdapterVersion {
            tag_name: release.tag_name,
            url: release
                .assets
                .iter()
                .find(|asset| asset.name == asset_name)
                .ok_or_else(|| anyhow!("no asset found matching {:?}", asset_name))?
                .browser_download_url
                .clone(),
        };

        Ok(ret)
    }

    async fn get_installed_binary(
        &self,
        _: &dyn DapDelegate,
        config: &DebugTaskDefinition,
        _: Option<PathBuf>,
        _: &mut AsyncApp,
    ) -> Result<DebugAdapterBinary> {
        let Some(version) = self.last_known_version.get() else {
            bail!("Could not determine latest CodeLLDB version");
        };
        let adapter_path = paths::debug_adapters_dir().join(&Self::ADAPTER_NAME);
        let version_path = adapter_path.join(format!("{}_{}", Self::ADAPTER_NAME, version));

        let adapter_dir = version_path.join("extension").join("adapter");
        let command = adapter_dir.join("codelldb-fail"); // todo!();
        let command = command
            .to_str()
            .map(ToOwned::to_owned)
            .ok_or_else(|| anyhow!("Adapter path is expected to be valid UTF-8"))?;
        Ok(DebugAdapterBinary {
            command,
            cwd: None,
            arguments: vec![
                "--settings".into(),
<<<<<<< HEAD
                json!({"sourceLanguages": ["cpp", "rust"]})
                    .to_string()
                    .into(),
=======
                json!({"sourceLanguages": ["cpp", "rust"]}).to_string(),
>>>>>>> 38afae86
            ],
            request_args: self.request_args(config),
            envs: HashMap::default(),
            connection: None,
        })
    }
}<|MERGE_RESOLUTION|>--- conflicted
+++ resolved
@@ -143,13 +143,7 @@
             cwd: None,
             arguments: vec![
                 "--settings".into(),
-<<<<<<< HEAD
-                json!({"sourceLanguages": ["cpp", "rust"]})
-                    .to_string()
-                    .into(),
-=======
                 json!({"sourceLanguages": ["cpp", "rust"]}).to_string(),
->>>>>>> 38afae86
             ],
             request_args: self.request_args(config),
             envs: HashMap::default(),
