--- conflicted
+++ resolved
@@ -1412,14 +1412,7 @@
         let tool_name: Arc<str> = tool.name().into();
 
         let tool_result = if self.tools.read(cx).is_disabled(&tool.source(), &tool_name) {
-<<<<<<< HEAD
-            ToolResult {
-                output: Task::ready(Err(anyhow!("tool is disabled: {tool_name}"))),
-                card: None,
-            }
-=======
             Task::ready(Err(anyhow!("tool is disabled: {tool_name}"))).into()
->>>>>>> 6f0951ff
         } else {
             tool.run(
                 input,
